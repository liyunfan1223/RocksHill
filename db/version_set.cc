//  Copyright (c) 2013, Facebook, Inc.  All rights reserved.
//  This source code is licensed under the BSD-style license found in the
//  LICENSE file in the root directory of this source tree. An additional grant
//  of patent rights can be found in the PATENTS file in the same directory.
//
// Copyright (c) 2011 The LevelDB Authors. All rights reserved.
// Use of this source code is governed by a BSD-style license that can be
// found in the LICENSE file. See the AUTHORS file for names of contributors.

#define __STDC_FORMAT_MACROS
#include "db/version_set.h"

#include <inttypes.h>
#include <algorithm>
#include <map>
#include <set>
#include <climits>
#include <unordered_map>
#include <stdio.h>

#include "db/filename.h"
#include "db/log_reader.h"
#include "db/log_writer.h"
#include "db/memtable.h"
#include "db/merge_context.h"
#include "db/table_cache.h"
#include "db/compaction.h"
#include "rocksdb/env.h"
#include "rocksdb/merge_operator.h"
#include "table/table_reader.h"
#include "table/merger.h"
#include "table/two_level_iterator.h"
#include "table/format.h"
#include "table/meta_blocks.h"
#include "util/coding.h"
#include "util/logging.h"
#include "util/stop_watch.h"

namespace rocksdb {

static uint64_t TotalFileSize(const std::vector<FileMetaData*>& files) {
  uint64_t sum = 0;
  for (size_t i = 0; i < files.size() && files[i]; i++) {
    sum += files[i]->file_size;
  }
  return sum;
}

Version::~Version() {
  assert(refs_ == 0);

  // Remove from linked list
  prev_->next_ = next_;
  next_->prev_ = prev_;

  // Drop references to files
  for (int level = 0; level < num_levels_; level++) {
    for (size_t i = 0; i < files_[level].size(); i++) {
      FileMetaData* f = files_[level][i];
      assert(f->refs > 0);
      f->refs--;
      if (f->refs <= 0) {
        if (f->table_reader_handle) {
          cfd_->table_cache()->ReleaseHandle(f->table_reader_handle);
          f->table_reader_handle = nullptr;
        }
        vset_->obsolete_files_.push_back(f);
      }
    }
  }
  delete[] files_;
}

int FindFile(const InternalKeyComparator& icmp,
             const std::vector<FileMetaData*>& files,
             const Slice& key) {
  uint32_t left = 0;
  uint32_t right = files.size();
  while (left < right) {
    uint32_t mid = (left + right) / 2;
    const FileMetaData* f = files[mid];
    if (icmp.InternalKeyComparator::Compare(f->largest.Encode(), key) < 0) {
      // Key at "mid.largest" is < "target".  Therefore all
      // files at or before "mid" are uninteresting.
      left = mid + 1;
    } else {
      // Key at "mid.largest" is >= "target".  Therefore all files
      // after "mid" are uninteresting.
      right = mid;
    }
  }
  return right;
}

static bool AfterFile(const Comparator* ucmp,
                      const Slice* user_key, const FileMetaData* f) {
  // nullptr user_key occurs before all keys and is therefore never after *f
  return (user_key != nullptr &&
          ucmp->Compare(*user_key, f->largest.user_key()) > 0);
}

static bool BeforeFile(const Comparator* ucmp,
                       const Slice* user_key, const FileMetaData* f) {
  // nullptr user_key occurs after all keys and is therefore never before *f
  return (user_key != nullptr &&
          ucmp->Compare(*user_key, f->smallest.user_key()) < 0);
}

bool SomeFileOverlapsRange(
    const InternalKeyComparator& icmp,
    bool disjoint_sorted_files,
    const std::vector<FileMetaData*>& files,
    const Slice* smallest_user_key,
    const Slice* largest_user_key) {
  const Comparator* ucmp = icmp.user_comparator();
  if (!disjoint_sorted_files) {
    // Need to check against all files
    for (size_t i = 0; i < files.size(); i++) {
      const FileMetaData* f = files[i];
      if (AfterFile(ucmp, smallest_user_key, f) ||
          BeforeFile(ucmp, largest_user_key, f)) {
        // No overlap
      } else {
        return true;  // Overlap
      }
    }
    return false;
  }

  // Binary search over file list
  uint32_t index = 0;
  if (smallest_user_key != nullptr) {
    // Find the earliest possible internal key for smallest_user_key
    InternalKey small(*smallest_user_key, kMaxSequenceNumber,kValueTypeForSeek);
    index = FindFile(icmp, files, small.Encode());
  }

  if (index >= files.size()) {
    // beginning of range is after all files, so no overlap.
    return false;
  }

  return !BeforeFile(ucmp, largest_user_key, files[index]);
}

namespace {
// Used for LevelFileNumIterator to pass "block handle" value,
// which actually means file information in this iterator.
// It contains subset of fields of FileMetaData, that is sufficient
// for table cache to use.
struct EncodedFileMetaData {
  uint64_t number;   // file number
  uint64_t file_size;   // file size
  Cache::Handle* table_reader_handle;   // cached table reader's handler
};
}  // namespace

// An internal iterator.  For a given version/level pair, yields
// information about the files in the level.  For a given entry, key()
// is the largest key that occurs in the file, and value() is an
// 16-byte value containing the file number and file size, both
// encoded using EncodeFixed64.
class Version::LevelFileNumIterator : public Iterator {
 public:
  LevelFileNumIterator(const InternalKeyComparator& icmp,
                       const std::vector<FileMetaData*>* flist)
      : icmp_(icmp),
        flist_(flist),
        index_(flist->size()) {        // Marks as invalid
  }
  virtual bool Valid() const {
    return index_ < flist_->size();
  }
  virtual void Seek(const Slice& target) {
    index_ = FindFile(icmp_, *flist_, target);
  }
  virtual void SeekToFirst() { index_ = 0; }
  virtual void SeekToLast() {
    index_ = flist_->empty() ? 0 : flist_->size() - 1;
  }
  virtual void Next() {
    assert(Valid());
    index_++;
  }
  virtual void Prev() {
    assert(Valid());
    if (index_ == 0) {
      index_ = flist_->size();  // Marks as invalid
    } else {
      index_--;
    }
  }
  Slice key() const {
    assert(Valid());
    return (*flist_)[index_]->largest.Encode();
  }
  Slice value() const {
    assert(Valid());
    auto* file_meta = (*flist_)[index_];
    current_value_.number = file_meta->number;
    current_value_.file_size = file_meta->file_size;
    current_value_.table_reader_handle = file_meta->table_reader_handle;
    return Slice(reinterpret_cast<const char*>(&current_value_),
                 sizeof(EncodedFileMetaData));
  }
  virtual Status status() const { return Status::OK(); }
 private:
  const InternalKeyComparator icmp_;
  const std::vector<FileMetaData*>* const flist_;
  uint32_t index_;
  mutable EncodedFileMetaData current_value_;
};

static Iterator* GetFileIterator(void* arg, const ReadOptions& options,
                                 const EnvOptions& soptions,
                                 const InternalKeyComparator& icomparator,
                                 const Slice& file_value, bool for_compaction) {
  TableCache* cache = reinterpret_cast<TableCache*>(arg);
  if (file_value.size() != sizeof(EncodedFileMetaData)) {
    return NewErrorIterator(
        Status::Corruption("FileReader invoked with unexpected value"));
  } else {
    ReadOptions options_copy;
    if (options.prefix) {
      // suppress prefix filtering since we have already checked the
      // filters once at this point
      options_copy = options;
      options_copy.prefix = nullptr;
    }

    const EncodedFileMetaData* encoded_meta =
        reinterpret_cast<const EncodedFileMetaData*>(file_value.data());
    FileMetaData meta(encoded_meta->number, encoded_meta->file_size);
    meta.table_reader_handle = encoded_meta->table_reader_handle;
    return cache->NewIterator(
        options.prefix ? options_copy : options, soptions, icomparator, meta,
        nullptr /* don't need reference to table*/, for_compaction);
  }
}

bool Version::PrefixMayMatch(const ReadOptions& options,
                             const EnvOptions& soptions,
                             const Slice& internal_prefix,
                             Iterator* level_iter) const {
  bool may_match = true;
  level_iter->Seek(internal_prefix);
  if (!level_iter->Valid()) {
    // we're past end of level
    may_match = false;
  } else if (ExtractUserKey(level_iter->key()).starts_with(
                                             ExtractUserKey(internal_prefix))) {
    // TODO(tylerharter): do we need this case?  Or are we guaranteed
    // key() will always be the biggest value for this SST?
    may_match = true;
  } else {
<<<<<<< HEAD
    const FileMetaData* meta_file =
        reinterpret_cast<const FileMetaData*>(level_iter->value().data());

    may_match = cfd_->table_cache()->PrefixMayMatch(
        options, cfd_->internal_comparator(), *meta_file, internal_prefix,
        nullptr);
=======
    const EncodedFileMetaData* encoded_meta =
        reinterpret_cast<const EncodedFileMetaData*>(
            level_iter->value().data());
    FileMetaData meta(encoded_meta->number, encoded_meta->file_size);
    meta.table_reader_handle = encoded_meta->table_reader_handle;
    may_match = vset_->table_cache_->PrefixMayMatch(options, vset_->icmp_, meta,
                                                    internal_prefix, nullptr);
>>>>>>> 7efdd9ef
  }
  return may_match;
}

Status Version::GetPropertiesOfAllTables(TablePropertiesCollection* props) {
  auto table_cache = cfd_->table_cache();
  auto options = cfd_->options();
  for (int level = 0; level < num_levels_; level++) {
    for (const auto& file_meta : files_[level]) {
      auto fname = TableFileName(vset_->dbname_, file_meta->number);
      // 1. If the table is already present in table cache, load table
      // properties from there.
      std::shared_ptr<const TableProperties> table_properties;
      Status s = table_cache->GetTableProperties(
          vset_->storage_options_, cfd_->internal_comparator(), *file_meta,
          &table_properties, true /* no io */);
      if (s.ok()) {
        props->insert({fname, table_properties});
        continue;
      }

      // We only ignore error type `Incomplete` since it's by design that we
      // disallow table when it's not in table cache.
      if (!s.IsIncomplete()) {
        return s;
      }

      // 2. Table is not present in table cache, we'll read the table properties
      // directly from the properties block in the file.
      std::unique_ptr<RandomAccessFile> file;
      s = options->env->NewRandomAccessFile(fname, &file,
                                            vset_->storage_options_);
      if (!s.ok()) {
        return s;
      }

      TableProperties* raw_table_properties;
      // By setting the magic number to kInvalidTableMagicNumber, we can by
      // pass the magic number check in the footer.
      s = ReadTableProperties(
          file.get(), file_meta->file_size,
          Footer::kInvalidTableMagicNumber /* table's magic number */,
          vset_->env_, options->info_log.get(), &raw_table_properties);
      if (!s.ok()) {
        return s;
      }
      RecordTick(options->statistics.get(),
                 NUMBER_DIRECT_LOAD_TABLE_PROPERTIES);

      props->insert({fname, std::shared_ptr<const TableProperties>(
                                raw_table_properties)});
    }
  }

  return Status::OK();
}

Iterator* Version::NewConcatenatingIterator(const ReadOptions& options,
                                            const EnvOptions& soptions,
                                            int level) const {
  Iterator* level_iter =
      new LevelFileNumIterator(cfd_->internal_comparator(), &files_[level]);
  if (options.prefix) {
    InternalKey internal_prefix(*options.prefix, 0, kTypeValue);
    if (!PrefixMayMatch(options, soptions,
                        internal_prefix.Encode(), level_iter)) {
      delete level_iter;
      // nothing in this level can match the prefix
      return NewEmptyIterator();
    }
  }
  return NewTwoLevelIterator(level_iter, &GetFileIterator, cfd_->table_cache(),
                             options, soptions, cfd_->internal_comparator());
}

void Version::AddIterators(const ReadOptions& options,
                           const EnvOptions& soptions,
                           std::vector<Iterator*>* iters) {
  // Merge all level zero files together since they may overlap
  for (const FileMetaData* file : files_[0]) {
    iters->push_back(cfd_->table_cache()->NewIterator(
        options, soptions, cfd_->internal_comparator(), *file));
  }

  // For levels > 0, we can use a concatenating iterator that sequentially
  // walks through the non-overlapping files in the level, opening them
  // lazily.
  for (int level = 1; level < num_levels_; level++) {
    if (!files_[level].empty()) {
      iters->push_back(NewConcatenatingIterator(options, soptions, level));
    }
  }
}

// Callback from TableCache::Get()
namespace {
enum SaverState {
  kNotFound,
  kFound,
  kDeleted,
  kCorrupt,
  kMerge // saver contains the current merge result (the operands)
};
struct Saver {
  SaverState state;
  const Comparator* ucmp;
  Slice user_key;
  bool* value_found; // Is value set correctly? Used by KeyMayExist
  std::string* value;
  const MergeOperator* merge_operator;
  // the merge operations encountered;
  MergeContext* merge_context;
  Logger* logger;
  bool didIO;    // did we do any disk io?
  Statistics* statistics;
};
}

// Called from TableCache::Get and Table::Get when file/block in which
// key may  exist are not there in TableCache/BlockCache respectively. In this
// case we  can't guarantee that key does not exist and are not permitted to do
// IO to be  certain.Set the status=kFound and value_found=false to let the
// caller know that key may exist but is not there in memory
static void MarkKeyMayExist(void* arg) {
  Saver* s = reinterpret_cast<Saver*>(arg);
  s->state = kFound;
  if (s->value_found != nullptr) {
    *(s->value_found) = false;
  }
}

static bool SaveValue(void* arg, const ParsedInternalKey& parsed_key,
                      const Slice& v, bool didIO) {
  Saver* s = reinterpret_cast<Saver*>(arg);
  MergeContext* merge_contex = s->merge_context;
  std::string merge_result;  // temporary area for merge results later

  assert(s != nullptr && merge_contex != nullptr);

  // TODO: didIO and Merge?
  s->didIO = didIO;
  if (s->ucmp->Compare(parsed_key.user_key, s->user_key) == 0) {
    // Key matches. Process it
    switch (parsed_key.type) {
      case kTypeValue:
        if (kNotFound == s->state) {
          s->state = kFound;
          s->value->assign(v.data(), v.size());
        } else if (kMerge == s->state) {
          assert(s->merge_operator != nullptr);
          s->state = kFound;
          if (!s->merge_operator->FullMerge(s->user_key, &v,
                                            merge_contex->GetOperands(),
                                            s->value, s->logger)) {
            RecordTick(s->statistics, NUMBER_MERGE_FAILURES);
            s->state = kCorrupt;
          }
        } else {
          assert(false);
        }
        return false;

      case kTypeDeletion:
        if (kNotFound == s->state) {
          s->state = kDeleted;
        } else if (kMerge == s->state) {
          s->state = kFound;
          if (!s->merge_operator->FullMerge(s->user_key, nullptr,
                                            merge_contex->GetOperands(),
                                            s->value, s->logger)) {
            RecordTick(s->statistics, NUMBER_MERGE_FAILURES);
            s->state = kCorrupt;
          }
        } else {
          assert(false);
        }
        return false;

      case kTypeMerge:
        assert(s->state == kNotFound || s->state == kMerge);
        s->state = kMerge;
        merge_contex->PushOperand(v);
        return true;

      default:
        assert(false);
        break;
    }
  }

  // s->state could be Corrupt, merge or notfound

  return false;
}

namespace {
bool NewestFirst(FileMetaData* a, FileMetaData* b) {
  return a->number > b->number;
}
bool NewestFirstBySeqNo(FileMetaData* a, FileMetaData* b) {
  if (a->smallest_seqno != b->smallest_seqno) {
    return a->smallest_seqno > b->smallest_seqno;
  }
  if (a->largest_seqno != b->largest_seqno) {
    return a->largest_seqno > b->largest_seqno;
  }
  // Break ties by file number
  return NewestFirst(a, b);
}
bool BySmallestKey(FileMetaData* a, FileMetaData* b,
                   const InternalKeyComparator* cmp) {
  int r = cmp->Compare(a->smallest, b->smallest);
  if (r != 0) {
    return (r < 0);
  }
  // Break ties by file number
  return (a->number < b->number);
}
}  // anonymous namespace

Version::Version(ColumnFamilyData* cfd, VersionSet* vset,
                 uint64_t version_number)
    : cfd_(cfd),
      vset_(vset),
      next_(this),
      prev_(this),
      refs_(0),
      // cfd is nullptr if Version is dummy
      num_levels_(cfd == nullptr ? 0 : cfd->NumberLevels()),
      files_(new std::vector<FileMetaData*>[num_levels_]),
      files_by_size_(num_levels_),
      next_file_to_compact_by_size_(num_levels_),
      file_to_compact_(nullptr),
      file_to_compact_level_(-1),
      compaction_score_(num_levels_),
      compaction_level_(num_levels_),
      version_number_(version_number) {}

void Version::Get(const ReadOptions& options,
                  const LookupKey& k,
                  std::string* value,
                  Status* status,
                  MergeContext* merge_context,
                  GetStats* stats,
                  const Options& db_options,
                  bool* value_found) {
  Slice ikey = k.internal_key();
  Slice user_key = k.user_key();
  const Comparator* ucmp = cfd_->internal_comparator().user_comparator();

  auto merge_operator = db_options.merge_operator.get();
  auto logger = db_options.info_log.get();

  assert(status->ok() || status->IsMergeInProgress());
  Saver saver;
  saver.state = status->ok()? kNotFound : kMerge;
  saver.ucmp = ucmp;
  saver.user_key = user_key;
  saver.value_found = value_found;
  saver.value = value;
  saver.merge_operator = merge_operator;
  saver.merge_context = merge_context;
  saver.logger = logger;
  saver.didIO = false;
  saver.statistics = db_options.statistics.get();

  stats->seek_file = nullptr;
  stats->seek_file_level = -1;
  FileMetaData* last_file_read = nullptr;
  int last_file_read_level = -1;

  // We can search level-by-level since entries never hop across
  // levels.  Therefore we are guaranteed that if we find data
  // in an smaller level, later levels are irrelevant (unless we
  // are MergeInProgress).
  for (int level = 0; level < num_levels_; level++) {
    size_t num_files = files_[level].size();
    if (num_files == 0) continue;

    // Get the list of files to search in this level
    FileMetaData* const* files = &files_[level][0];

    // Some files may overlap each other. We find
    // all files that overlap user_key and process them in order from
    // newest to oldest. In the context of merge-operator,
    // this can occur at any level. Otherwise, it only occurs
    // at Level-0 (since Put/Deletes are always compacted into a single entry).
    uint32_t start_index;
    if (level == 0) {
      // On Level-0, we read through all files to check for overlap.
      start_index = 0;
    } else {
      // On Level-n (n>=1), files are sorted.
      // Binary search to find earliest index whose largest key >= ikey.
      // We will also stop when the file no longer overlaps ikey
      start_index = FindFile(cfd_->internal_comparator(), files_[level], ikey);
    }

    // Traverse each relevant file to find the desired key
#ifndef NDEBUG
    FileMetaData* prev_file = nullptr;
#endif
    for (uint32_t i = start_index; i < num_files; ++i) {
      FileMetaData* f = files[i];
      if (ucmp->Compare(user_key, f->smallest.user_key()) < 0 ||
          ucmp->Compare(user_key, f->largest.user_key()) > 0) {
        // Only process overlapping files.
        if (level > 0) {
          // If on Level-n (n>=1) then the files are sorted.
          // So we can stop looking when we are past the ikey.
          break;
        }
        // TODO: do we want to check file ranges for level0 files at all?
        // For new SST format where Get() is fast, we might want to consider
        // to avoid those two comparisons, if it can filter out too few files.
        continue;
      }
#ifndef NDEBUG
      // Sanity check to make sure that the files are correctly sorted
      if (prev_file) {
        if (level != 0) {
          int comp_sign = cfd_->internal_comparator().Compare(
              prev_file->largest, f->smallest);
          assert(comp_sign < 0);
        } else {
          // level == 0, the current file cannot be newer than the previous one.
          if (cfd_->options()->compaction_style == kCompactionStyleUniversal) {
            assert(!NewestFirstBySeqNo(f, prev_file));
          } else {
            assert(!NewestFirst(f, prev_file));
          }
        }
      }
      prev_file = f;
#endif
      bool tableIO = false;
      *status = cfd_->table_cache()->Get(options, cfd_->internal_comparator(),
                                         *f, ikey, &saver, SaveValue, &tableIO,
                                         MarkKeyMayExist);
      // TODO: examine the behavior for corrupted key
      if (!status->ok()) {
        return;
      }

      if (last_file_read != nullptr && stats->seek_file == nullptr) {
        // We have had more than one seek for this read.  Charge the 1st file.
        stats->seek_file = last_file_read;
        stats->seek_file_level = last_file_read_level;
      }

      // If we did any IO as part of the read, then we remember it because
      // it is a possible candidate for seek-based compaction. saver.didIO
      // is true if the block had to be read in from storage and was not
      // pre-exisiting in the block cache. Also, if this file was not pre-
      // existing in the table cache and had to be freshly opened that needed
      // the index blocks to be read-in, then tableIO is true. One thing
      // to note is that the index blocks are not part of the block cache.
      if (saver.didIO || tableIO) {
        last_file_read = f;
        last_file_read_level = level;
      }

      switch (saver.state) {
        case kNotFound:
          break;      // Keep searching in other files
        case kFound:
          return;
        case kDeleted:
          *status = Status::NotFound();  // Use empty error message for speed
          return;
        case kCorrupt:
          *status = Status::Corruption("corrupted key for ", user_key);
          return;
        case kMerge:
          break;
      }
    }
  }


  if (kMerge == saver.state) {
    // merge_operands are in saver and we hit the beginning of the key history
    // do a final merge of nullptr and operands;
    if (merge_operator->FullMerge(user_key, nullptr,
                                  saver.merge_context->GetOperands(),
                                  value, logger)) {
      *status = Status::OK();
    } else {
      RecordTick(db_options.statistics.get(), NUMBER_MERGE_FAILURES);
      *status = Status::Corruption("could not perform end-of-key merge for ",
                                   user_key);
    }
  } else {
    *status = Status::NotFound(); // Use an empty error message for speed
  }
}

bool Version::UpdateStats(const GetStats& stats) {
  FileMetaData* f = stats.seek_file;
  if (f != nullptr) {
    f->allowed_seeks--;
    if (f->allowed_seeks <= 0 && file_to_compact_ == nullptr) {
      file_to_compact_ = f;
      file_to_compact_level_ = stats.seek_file_level;
      return true;
    }
  }
  return false;
}

void Version::ComputeCompactionScore(
    std::vector<uint64_t>& size_being_compacted) {
  double max_score = 0;
  int max_score_level = 0;

  int num_levels_to_check =
      (cfd_->options()->compaction_style != kCompactionStyleUniversal)
          ? NumberLevels() - 1
          : 1;

  for (int level = 0; level < num_levels_to_check; level++) {
    double score;
    if (level == 0) {
      // We treat level-0 specially by bounding the number of files
      // instead of number of bytes for two reasons:
      //
      // (1) With larger write-buffer sizes, it is nice not to do too
      // many level-0 compactions.
      //
      // (2) The files in level-0 are merged on every read and
      // therefore we wish to avoid too many files when the individual
      // file size is small (perhaps because of a small write-buffer
      // setting, or very high compression ratios, or lots of
      // overwrites/deletions).
      int numfiles = 0;
      for (unsigned int i = 0; i < files_[level].size(); i++) {
        if (!files_[level][i]->being_compacted) {
          numfiles++;
        }
      }

      // If we are slowing down writes, then we better compact that first
      if (numfiles >= cfd_->options()->level0_stop_writes_trigger) {
        score = 1000000;
        // Log(options_->info_log, "XXX score l0 = 1000000000 max");
      } else if (numfiles >= cfd_->options()->level0_slowdown_writes_trigger) {
        score = 10000;
        // Log(options_->info_log, "XXX score l0 = 1000000 medium");
      } else {
        score = static_cast<double>(numfiles) /
                cfd_->options()->level0_file_num_compaction_trigger;
        if (score >= 1) {
          // Log(options_->info_log, "XXX score l0 = %d least", (int)score);
        }
      }
    } else {
      // Compute the ratio of current size to size limit.
      const uint64_t level_bytes =
          TotalFileSize(files_[level]) - size_being_compacted[level];
      score = static_cast<double>(level_bytes) /
              cfd_->compaction_picker()->MaxBytesForLevel(level);
      if (score > 1) {
        // Log(options_->info_log, "XXX score l%d = %d ", level, (int)score);
      }
      if (max_score < score) {
        max_score = score;
        max_score_level = level;
      }
    }
    compaction_level_[level] = level;
    compaction_score_[level] = score;
  }

  // update the max compaction score in levels 1 to n-1
  max_compaction_score_ = max_score;
  max_compaction_score_level_ = max_score_level;

  // sort all the levels based on their score. Higher scores get listed
  // first. Use bubble sort because the number of entries are small.
  for (int i = 0; i < NumberLevels() - 2; i++) {
    for (int j = i + 1; j < NumberLevels() - 1; j++) {
      if (compaction_score_[i] < compaction_score_[j]) {
        double score = compaction_score_[i];
        int level = compaction_level_[i];
        compaction_score_[i] = compaction_score_[j];
        compaction_level_[i] = compaction_level_[j];
        compaction_score_[j] = score;
        compaction_level_[j] = level;
      }
    }
  }
}

namespace {

// Compator that is used to sort files based on their size
// In normal mode: descending size
bool CompareSizeDescending(const Version::Fsize& first,
                           const Version::Fsize& second) {
  return (first.file->file_size > second.file->file_size);
}
// A static compator used to sort files based on their seqno
// In universal style : descending seqno
bool CompareSeqnoDescending(const Version::Fsize& first,
                            const Version::Fsize& second) {
  if (first.file->smallest_seqno > second.file->smallest_seqno) {
    assert(first.file->largest_seqno > second.file->largest_seqno);
    return true;
  }
  assert(first.file->largest_seqno <= second.file->largest_seqno);
  return false;
}

} // anonymous namespace

void Version::UpdateFilesBySize() {
  // No need to sort the highest level because it is never compacted.
  int max_level =
      (cfd_->options()->compaction_style == kCompactionStyleUniversal)
          ? NumberLevels()
          : NumberLevels() - 1;

  for (int level = 0; level < max_level; level++) {
    const std::vector<FileMetaData*>& files = files_[level];
    std::vector<int>& files_by_size = files_by_size_[level];
    assert(files_by_size.size() == 0);

    // populate a temp vector for sorting based on size
    std::vector<Fsize> temp(files.size());
    for (unsigned int i = 0; i < files.size(); i++) {
      temp[i].index = i;
      temp[i].file = files[i];
    }

    // sort the top number_of_files_to_sort_ based on file size
    if (cfd_->options()->compaction_style == kCompactionStyleUniversal) {
      int num = temp.size();
      std::partial_sort(temp.begin(), temp.begin() + num, temp.end(),
                        CompareSeqnoDescending);
    } else {
      int num = Version::number_of_files_to_sort_;
      if (num > (int)temp.size()) {
        num = temp.size();
      }
      std::partial_sort(temp.begin(), temp.begin() + num, temp.end(),
                        CompareSizeDescending);
    }
    assert(temp.size() == files.size());

    // initialize files_by_size_
    for (unsigned int i = 0; i < temp.size(); i++) {
      files_by_size.push_back(temp[i].index);
    }
    next_file_to_compact_by_size_[level] = 0;
    assert(files_[level].size() == files_by_size_[level].size());
  }
}

void Version::Ref() {
  ++refs_;
}

bool Version::Unref() {
  assert(refs_ >= 1);
  --refs_;
  if (refs_ == 0) {
    delete this;
    return true;
  }
  return false;
}

bool Version::NeedsCompaction() const {
  if (file_to_compact_ != nullptr) {
    return true;
  }
  // In universal compaction case, this check doesn't really
  // check the compaction condition, but checks num of files threshold
  // only. We are not going to miss any compaction opportunity
  // but it's likely that more compactions are scheduled but
  // ending up with nothing to do. We can improve it later.
  // TODO(sdong): improve this function to be accurate for universal
  //              compactions.
  int num_levels_to_check =
      (cfd_->options()->compaction_style != kCompactionStyleUniversal)
          ? NumberLevels() - 1
          : 1;
  for (int i = 0; i < num_levels_to_check; i++) {
    if (compaction_score_[i] >= 1) {
      return true;
    }
  }
  return false;
}

bool Version::OverlapInLevel(int level,
                             const Slice* smallest_user_key,
                             const Slice* largest_user_key) {
  return SomeFileOverlapsRange(cfd_->internal_comparator(), (level > 0),
                               files_[level], smallest_user_key,
                               largest_user_key);
}

int Version::PickLevelForMemTableOutput(
    const Slice& smallest_user_key,
    const Slice& largest_user_key) {
  int level = 0;
  if (!OverlapInLevel(0, &smallest_user_key, &largest_user_key)) {
    // Push to next level if there is no overlap in next level,
    // and the #bytes overlapping in the level after that are limited.
    InternalKey start(smallest_user_key, kMaxSequenceNumber, kValueTypeForSeek);
    InternalKey limit(largest_user_key, 0, static_cast<ValueType>(0));
    std::vector<FileMetaData*> overlaps;
    int max_mem_compact_level = cfd_->options()->max_mem_compaction_level;
    while (max_mem_compact_level > 0 && level < max_mem_compact_level) {
      if (OverlapInLevel(level + 1, &smallest_user_key, &largest_user_key)) {
        break;
      }
      if (level + 2 >= num_levels_) {
        level++;
        break;
      }
      GetOverlappingInputs(level + 2, &start, &limit, &overlaps);
      const uint64_t sum = TotalFileSize(overlaps);
      if (sum > cfd_->compaction_picker()->MaxGrandParentOverlapBytes(level)) {
        break;
      }
      level++;
    }
  }

  return level;
}

// Store in "*inputs" all files in "level" that overlap [begin,end]
// If hint_index is specified, then it points to a file in the
// overlapping range.
// The file_index returns a pointer to any file in an overlapping range.
void Version::GetOverlappingInputs(int level,
                                   const InternalKey* begin,
                                   const InternalKey* end,
                                   std::vector<FileMetaData*>* inputs,
                                   int hint_index,
                                   int* file_index) {
  inputs->clear();
  Slice user_begin, user_end;
  if (begin != nullptr) {
    user_begin = begin->user_key();
  }
  if (end != nullptr) {
    user_end = end->user_key();
  }
  if (file_index) {
    *file_index = -1;
  }
  const Comparator* user_cmp = cfd_->internal_comparator().user_comparator();
  if (begin != nullptr && end != nullptr && level > 0) {
    GetOverlappingInputsBinarySearch(level, user_begin, user_end, inputs,
      hint_index, file_index);
    return;
  }
  for (size_t i = 0; i < files_[level].size(); ) {
    FileMetaData* f = files_[level][i++];
    const Slice file_start = f->smallest.user_key();
    const Slice file_limit = f->largest.user_key();
    if (begin != nullptr && user_cmp->Compare(file_limit, user_begin) < 0) {
      // "f" is completely before specified range; skip it
    } else if (end != nullptr && user_cmp->Compare(file_start, user_end) > 0) {
      // "f" is completely after specified range; skip it
    } else {
      inputs->push_back(f);
      if (level == 0) {
        // Level-0 files may overlap each other.  So check if the newly
        // added file has expanded the range.  If so, restart search.
        if (begin != nullptr && user_cmp->Compare(file_start, user_begin) < 0) {
          user_begin = file_start;
          inputs->clear();
          i = 0;
        } else if (end != nullptr
            && user_cmp->Compare(file_limit, user_end) > 0) {
          user_end = file_limit;
          inputs->clear();
          i = 0;
        }
      } else if (file_index) {
        *file_index = i-1;
      }
    }
  }
}

// Store in "*inputs" all files in "level" that overlap [begin,end]
// Employ binary search to find at least one file that overlaps the
// specified range. From that file, iterate backwards and
// forwards to find all overlapping files.
void Version::GetOverlappingInputsBinarySearch(
    int level,
    const Slice& user_begin,
    const Slice& user_end,
    std::vector<FileMetaData*>* inputs,
    int hint_index,
    int* file_index) {
  assert(level > 0);
  int min = 0;
  int mid = 0;
  int max = files_[level].size() -1;
  bool foundOverlap = false;
  const Comparator* user_cmp = cfd_->internal_comparator().user_comparator();

  // if the caller already knows the index of a file that has overlap,
  // then we can skip the binary search.
  if (hint_index != -1) {
    mid = hint_index;
    foundOverlap = true;
  }

  while (!foundOverlap && min <= max) {
    mid = (min + max)/2;
    FileMetaData* f = files_[level][mid];
    const Slice file_start = f->smallest.user_key();
    const Slice file_limit = f->largest.user_key();
    if (user_cmp->Compare(file_limit, user_begin) < 0) {
      min = mid + 1;
    } else if (user_cmp->Compare(user_end, file_start) < 0) {
      max = mid - 1;
    } else {
      foundOverlap = true;
      break;
    }
  }

  // If there were no overlapping files, return immediately.
  if (!foundOverlap) {
    return;
  }
  // returns the index where an overlap is found
  if (file_index) {
    *file_index = mid;
  }
  ExtendOverlappingInputs(level, user_begin, user_end, inputs, mid);
}

// Store in "*inputs" all files in "level" that overlap [begin,end]
// The midIndex specifies the index of at least one file that
// overlaps the specified range. From that file, iterate backward
// and forward to find all overlapping files.
void Version::ExtendOverlappingInputs(
    int level,
    const Slice& user_begin,
    const Slice& user_end,
    std::vector<FileMetaData*>* inputs,
    unsigned int midIndex) {

  const Comparator* user_cmp = cfd_->internal_comparator().user_comparator();
#ifndef NDEBUG
  {
    // assert that the file at midIndex overlaps with the range
    assert(midIndex < files_[level].size());
    FileMetaData* f = files_[level][midIndex];
    const Slice fstart = f->smallest.user_key();
    const Slice flimit = f->largest.user_key();
    if (user_cmp->Compare(fstart, user_begin) >= 0) {
      assert(user_cmp->Compare(fstart, user_end) <= 0);
    } else {
      assert(user_cmp->Compare(flimit, user_begin) >= 0);
    }
  }
#endif
  int startIndex = midIndex + 1;
  int endIndex = midIndex;
  int count __attribute__((unused)) = 0;

  // check backwards from 'mid' to lower indices
  for (int i = midIndex; i >= 0 ; i--) {
    FileMetaData* f = files_[level][i];
    const Slice file_limit = f->largest.user_key();
    if (user_cmp->Compare(file_limit, user_begin) >= 0) {
      startIndex = i;
      assert((count++, true));
    } else {
      break;
    }
  }
  // check forward from 'mid+1' to higher indices
  for (unsigned int i = midIndex+1; i < files_[level].size(); i++) {
    FileMetaData* f = files_[level][i];
    const Slice file_start = f->smallest.user_key();
    if (user_cmp->Compare(file_start, user_end) <= 0) {
      assert((count++, true));
      endIndex = i;
    } else {
      break;
    }
  }
  assert(count == endIndex - startIndex + 1);

  // insert overlapping files into vector
  for (int i = startIndex; i <= endIndex; i++) {
    FileMetaData* f = files_[level][i];
    inputs->push_back(f);
  }
}

// Returns true iff the first or last file in inputs contains
// an overlapping user key to the file "just outside" of it (i.e.
// just after the last file, or just before the first file)
// REQUIRES: "*inputs" is a sorted list of non-overlapping files
bool Version::HasOverlappingUserKey(
    const std::vector<FileMetaData*>* inputs,
    int level) {

  // If inputs empty, there is no overlap.
  // If level == 0, it is assumed that all needed files were already included.
  if (inputs->empty() || level == 0){
    return false;
  }

  const Comparator* user_cmp = cfd_->internal_comparator().user_comparator();
  const std::vector<FileMetaData*>& files = files_[level];
  const size_t kNumFiles = files.size();

  // Check the last file in inputs against the file after it
  size_t last_file = FindFile(cfd_->internal_comparator(), files,
                              inputs->back()->largest.Encode());
  assert(0 <= last_file && last_file < kNumFiles);  // File should exist!
  if (last_file < kNumFiles-1) {                    // If not the last file
    const Slice last_key_in_input = files[last_file]->largest.user_key();
    const Slice first_key_after = files[last_file+1]->smallest.user_key();
    if (user_cmp->Compare(last_key_in_input, first_key_after) == 0) {
      // The last user key in input overlaps with the next file's first key
      return true;
    }
  }

  // Check the first file in inputs against the file just before it
  size_t first_file = FindFile(cfd_->internal_comparator(), files,
                               inputs->front()->smallest.Encode());
  assert(0 <= first_file && first_file <= last_file);   // File should exist!
  if (first_file > 0) {                                 // If not first file
    const Slice& first_key_in_input = files[first_file]->smallest.user_key();
    const Slice& last_key_before = files[first_file-1]->largest.user_key();
    if (user_cmp->Compare(first_key_in_input, last_key_before) == 0) {
      // The first user key in input overlaps with the previous file's last key
      return true;
    }
  }

  return false;
}

int64_t Version::NumLevelBytes(int level) const {
  assert(level >= 0);
  assert(level < NumberLevels());
  return TotalFileSize(files_[level]);
}

const char* Version::LevelSummary(LevelSummaryStorage* scratch) const {
  int len = snprintf(scratch->buffer, sizeof(scratch->buffer), "files[");
  for (int i = 0; i < NumberLevels(); i++) {
    int sz = sizeof(scratch->buffer) - len;
    int ret = snprintf(scratch->buffer + len, sz, "%d ", int(files_[i].size()));
    if (ret < 0 || ret >= sz) break;
    len += ret;
  }
  snprintf(scratch->buffer + len, sizeof(scratch->buffer) - len, "]");
  return scratch->buffer;
}

const char* Version::LevelFileSummary(FileSummaryStorage* scratch,
                                      int level) const {
  int len = snprintf(scratch->buffer, sizeof(scratch->buffer), "files_size[");
  for (const auto& f : files_[level]) {
    int sz = sizeof(scratch->buffer) - len;
    int ret = snprintf(scratch->buffer + len, sz,
                       "#%lu(seq=%lu,sz=%lu,%lu) ",
                       (unsigned long)f->number,
                       (unsigned long)f->smallest_seqno,
                       (unsigned long)f->file_size,
                       (unsigned long)f->being_compacted);
    if (ret < 0 || ret >= sz)
      break;
    len += ret;
  }
  snprintf(scratch->buffer + len, sizeof(scratch->buffer) - len, "]");
  return scratch->buffer;
}

int64_t Version::MaxNextLevelOverlappingBytes() {
  uint64_t result = 0;
  std::vector<FileMetaData*> overlaps;
  for (int level = 1; level < NumberLevels() - 1; level++) {
    for (const auto& f : files_[level]) {
      GetOverlappingInputs(level + 1, &f->smallest, &f->largest, &overlaps);
      const uint64_t sum = TotalFileSize(overlaps);
      if (sum > result) {
        result = sum;
      }
    }
  }
  return result;
}

void Version::AddLiveFiles(std::set<uint64_t>* live) {
  for (int level = 0; level < NumberLevels(); level++) {
    const std::vector<FileMetaData*>& files = files_[level];
    for (const auto& file : files) {
      live->insert(file->number);
    }
  }
}

std::string Version::DebugString(bool hex) const {
  std::string r;
  for (int level = 0; level < num_levels_; level++) {
    // E.g.,
    //   --- level 1 ---
    //   17:123['a' .. 'd']
    //   20:43['e' .. 'g']
    r.append("--- level ");
    AppendNumberTo(&r, level);
    r.append(" --- version# ");
    AppendNumberTo(&r, version_number_);
    r.append(" ---\n");
    const std::vector<FileMetaData*>& files = files_[level];
    for (size_t i = 0; i < files.size(); i++) {
      r.push_back(' ');
      AppendNumberTo(&r, files[i]->number);
      r.push_back(':');
      AppendNumberTo(&r, files[i]->file_size);
      r.append("[");
      r.append(files[i]->smallest.DebugString(hex));
      r.append(" .. ");
      r.append(files[i]->largest.DebugString(hex));
      r.append("]\n");
    }
  }
  return r;
}

// this is used to batch writes to the manifest file
struct VersionSet::ManifestWriter {
  Status status;
  bool done;
  port::CondVar cv;
  ColumnFamilyData* cfd;
  VersionEdit* edit;

  explicit ManifestWriter(port::Mutex* mu, ColumnFamilyData* cfd,
                          VersionEdit* e)
      : done(false), cv(mu), cfd(cfd), edit(e) {}
};

// A helper class so we can efficiently apply a whole sequence
// of edits to a particular state without creating intermediate
// Versions that contain full copies of the intermediate state.
class VersionSet::Builder {
 private:
  // Helper to sort v->files_
  // kLevel0LevelCompaction -- NewestFirst
  // kLevel0UniversalCompaction -- NewestFirstBySeqNo
  // kLevelNon0 -- BySmallestKey
  struct FileComparator {
    enum SortMethod {
      kLevel0LevelCompaction = 0,
      kLevel0UniversalCompaction = 1,
      kLevelNon0 = 2,
    } sort_method;
    const InternalKeyComparator* internal_comparator;

    bool operator()(FileMetaData* f1, FileMetaData* f2) const {
      switch (sort_method) {
        case kLevel0LevelCompaction:
          return NewestFirst(f1, f2);
        case kLevel0UniversalCompaction:
          return NewestFirstBySeqNo(f1, f2);
        case kLevelNon0:
          return BySmallestKey(f1, f2, internal_comparator);
      }
      assert(false);
      return false;
    }
  };

  typedef std::set<FileMetaData*, FileComparator> FileSet;
  struct LevelState {
    std::set<uint64_t> deleted_files;
    FileSet* added_files;
  };

  ColumnFamilyData* cfd_;
  Version* base_;
  LevelState* levels_;
  FileComparator level_zero_cmp_;
  FileComparator level_nonzero_cmp_;

 public:
  Builder(ColumnFamilyData* cfd) : cfd_(cfd), base_(cfd->current()) {
    base_->Ref();
    levels_ = new LevelState[base_->NumberLevels()];
    level_zero_cmp_.sort_method =
        (cfd_->options()->compaction_style == kCompactionStyleUniversal)
            ? FileComparator::kLevel0UniversalCompaction
            : FileComparator::kLevel0LevelCompaction;
    level_nonzero_cmp_.sort_method = FileComparator::kLevelNon0;
    level_nonzero_cmp_.internal_comparator = &cfd->internal_comparator();

    levels_[0].added_files = new FileSet(level_zero_cmp_);
    for (int level = 1; level < base_->NumberLevels(); level++) {
        levels_[level].added_files = new FileSet(level_nonzero_cmp_);
    }
  }

  ~Builder() {
    for (int level = 0; level < base_->NumberLevels(); level++) {
      const FileSet* added = levels_[level].added_files;
      std::vector<FileMetaData*> to_unref;
      to_unref.reserve(added->size());
      for (FileSet::const_iterator it = added->begin();
          it != added->end(); ++it) {
        to_unref.push_back(*it);
      }
      delete added;
      for (uint32_t i = 0; i < to_unref.size(); i++) {
        FileMetaData* f = to_unref[i];
        f->refs--;
        if (f->refs <= 0) {
          if (f->table_reader_handle) {
            cfd_->table_cache()->ReleaseHandle(f->table_reader_handle);
            f->table_reader_handle = nullptr;
          }
          delete f;
        }
      }
    }

    delete[] levels_;
    base_->Unref();
  }

  void CheckConsistency(Version* v) {
#ifndef NDEBUG
    // make sure the files are sorted correctly
    for (int level = 0; level < v->NumberLevels(); level++) {
      for (size_t i = 1; i < v->files_[level].size(); i++) {
        auto f1 = v->files_[level][i - 1];
        auto f2 = v->files_[level][i];
        if (level == 0) {
          assert(level_zero_cmp_(f1, f2));
          if (cfd_->options()->compaction_style == kCompactionStyleUniversal) {
            assert(f1->largest_seqno > f2->largest_seqno);
          }
        } else {
          assert(level_nonzero_cmp_(f1, f2));

          // Make sure there is no overlap in levels > 0
          if (cfd_->internal_comparator().Compare(f1->largest, f2->smallest) >=
              0) {
            fprintf(stderr, "overlapping ranges in same level %s vs. %s\n",
                    (f1->largest).DebugString().c_str(),
                    (f2->smallest).DebugString().c_str());
            abort();
          }
        }
      }
    }
#endif
  }

  void CheckConsistencyForDeletes(VersionEdit* edit, unsigned int number,
                                  int level) {
#ifndef NDEBUG
      // a file to be deleted better exist in the previous version
      bool found = false;
      for (int l = 0; !found && l < base_->NumberLevels(); l++) {
        const std::vector<FileMetaData*>& base_files = base_->files_[l];
        for (unsigned int i = 0; i < base_files.size(); i++) {
          FileMetaData* f = base_files[i];
          if (f->number == number) {
            found =  true;
            break;
          }
        }
      }
      // if the file did not exist in the previous version, then it
      // is possibly moved from lower level to higher level in current
      // version
      for (int l = level+1; !found && l < base_->NumberLevels(); l++) {
        const FileSet* added = levels_[l].added_files;
        for (FileSet::const_iterator added_iter = added->begin();
             added_iter != added->end(); ++added_iter) {
          FileMetaData* f = *added_iter;
          if (f->number == number) {
            found = true;
            break;
          }
        }
      }

      // maybe this file was added in a previous edit that was Applied
      if (!found) {
        const FileSet* added = levels_[level].added_files;
        for (FileSet::const_iterator added_iter = added->begin();
             added_iter != added->end(); ++added_iter) {
          FileMetaData* f = *added_iter;
          if (f->number == number) {
            found = true;
            break;
          }
        }
      }
      assert(found);
#endif
  }

  // Apply all of the edits in *edit to the current state.
  void Apply(VersionEdit* edit) {
    CheckConsistency(base_);

    // Delete files
    const VersionEdit::DeletedFileSet& del = edit->deleted_files_;
    for (const auto& del_file : del) {
      const auto level = del_file.first;
      const auto number = del_file.second;
      levels_[level].deleted_files.insert(number);
      CheckConsistencyForDeletes(edit, number, level);
    }

    // Add new files
    for (const auto& new_file : edit->new_files_) {
      const int level = new_file.first;
      FileMetaData* f = new FileMetaData(new_file.second);
      f->refs = 1;

      // We arrange to automatically compact this file after
      // a certain number of seeks.  Let's assume:
      //   (1) One seek costs 10ms
      //   (2) Writing or reading 1MB costs 10ms (100MB/s)
      //   (3) A compaction of 1MB does 25MB of IO:
      //         1MB read from this level
      //         10-12MB read from next level (boundaries may be misaligned)
      //         10-12MB written to next level
      // This implies that 25 seeks cost the same as the compaction
      // of 1MB of data.  I.e., one seek costs approximately the
      // same as the compaction of 40KB of data.  We are a little
      // conservative and allow approximately one seek for every 16KB
      // of data before triggering a compaction.
      f->allowed_seeks = (f->file_size / 16384);
      if (f->allowed_seeks < 100) f->allowed_seeks = 100;

      levels_[level].deleted_files.erase(f->number);
      levels_[level].added_files->insert(f);
    }
  }

  // Save the current state in *v.
  void SaveTo(Version* v) {
    CheckConsistency(base_);
    CheckConsistency(v);

    for (int level = 0; level < base_->NumberLevels(); level++) {
      const auto& cmp = (level == 0) ? level_zero_cmp_ : level_nonzero_cmp_;
      // Merge the set of added files with the set of pre-existing files.
      // Drop any deleted files.  Store the result in *v.
      const auto& base_files = base_->files_[level];
      auto base_iter = base_files.begin();
      auto base_end = base_files.end();
      const auto& added_files = *levels_[level].added_files;
      v->files_[level].reserve(base_files.size() + added_files.size());

      for (const auto& added : added_files) {
        // Add all smaller files listed in base_
        for (auto bpos = std::upper_bound(base_iter, base_end, added, cmp);
             base_iter != bpos;
             ++base_iter) {
          MaybeAddFile(v, level, *base_iter);
        }

        MaybeAddFile(v, level, added);
      }

      // Add remaining base files
      for (; base_iter != base_end; ++base_iter) {
        MaybeAddFile(v, level, *base_iter);
      }
    }

    CheckConsistency(v);
  }

  void LoadTableHandlers() {
    for (int level = 0; level < cfd_->NumberLevels(); level++) {
      for (auto& file_meta : *(levels_[level].added_files)) {
        assert (!file_meta->table_reader_handle);
        bool table_io;
        cfd_->table_cache()->FindTable(
            base_->vset_->storage_options_, cfd_->internal_comparator(),
            file_meta->number, file_meta->file_size,
            &file_meta->table_reader_handle, &table_io, false);
      }
    }
  }

  void MaybeAddFile(Version* v, int level, FileMetaData* f) {
    if (levels_[level].deleted_files.count(f->number) > 0) {
      // File is deleted: do nothing
    } else {
      auto* files = &v->files_[level];
      if (level > 0 && !files->empty()) {
        // Must not overlap
        assert(cfd_->internal_comparator().Compare(
                   (*files)[files->size() - 1]->largest, f->smallest) < 0);
      }
      f->refs++;
      files->push_back(f);
    }
  }
};

VersionSet::VersionSet(const std::string& dbname, const DBOptions* options,
                       const EnvOptions& storage_options, Cache* table_cache)
    : column_family_set_(new ColumnFamilySet(dbname, options, storage_options,
                                             table_cache)),
      env_(options->env),
      dbname_(dbname),
      options_(options),
      next_file_number_(2),
      manifest_file_number_(0),  // Filled by Recover()
      pending_manifest_file_number_(0),
      last_sequence_(0),
      prev_log_number_(0),
      current_version_number_(0),
      manifest_file_size_(0),
      storage_options_(storage_options),
      storage_options_compactions_(storage_options_) {}

VersionSet::~VersionSet() {
  // we need to delete column_family_set_ because its destructor depends on
  // VersionSet
  column_family_set_.reset();
  for (auto file : obsolete_files_) {
    delete file;
  }
  obsolete_files_.clear();
}

void VersionSet::AppendVersion(ColumnFamilyData* column_family_data,
                               Version* v) {
  // Make "v" current
  assert(v->refs_ == 0);
  Version* current = column_family_data->current();
  assert(v != current);
  if (current != nullptr) {
    assert(current->refs_ > 0);
    current->Unref();
  }
  column_family_data->SetCurrent(v);
  v->Ref();

  // Append to linked list
  v->prev_ = column_family_data->dummy_versions()->prev_;
  v->next_ = column_family_data->dummy_versions();
  v->prev_->next_ = v;
  v->next_->prev_ = v;
}

Status VersionSet::LogAndApply(ColumnFamilyData* column_family_data,
                               VersionEdit* edit, port::Mutex* mu,
                               Directory* db_directory, bool new_descriptor_log,
                               const ColumnFamilyOptions* options) {
  mu->AssertHeld();

  // column_family_data can be nullptr only if this is column_family_add.
  // in that case, we also need to specify ColumnFamilyOptions
  if (column_family_data == nullptr) {
    assert(edit->is_column_family_add_);
    assert(options != nullptr);
  }

  // queue our request
  ManifestWriter w(mu, column_family_data, edit);
  manifest_writers_.push_back(&w);
  while (!w.done && &w != manifest_writers_.front()) {
    w.cv.Wait();
  }
  if (w.done) {
    return w.status;
  }
  if (column_family_data != nullptr && column_family_data->IsDropped()) {
    // if column family is dropped by the time we get here, no need to write
    // anything to the manifest
    manifest_writers_.pop_front();
    // Notify new head of write queue
    if (!manifest_writers_.empty()) {
      manifest_writers_.front()->cv.Signal();
    }
    return Status::OK();
  }

  std::vector<VersionEdit*> batch_edits;
  Version* v = nullptr;
  std::unique_ptr<Builder> builder(nullptr);

  // process all requests in the queue
  ManifestWriter* last_writer = &w;
  assert(!manifest_writers_.empty());
  assert(manifest_writers_.front() == &w);
  if (edit->IsColumnFamilyManipulation()) {
    // no group commits for column family add or drop
    LogAndApplyCFHelper(edit);
    batch_edits.push_back(edit);
  } else {
    v = new Version(column_family_data, this, current_version_number_++);
    builder.reset(new Builder(column_family_data));
    for (const auto& writer : manifest_writers_) {
      if (writer->edit->IsColumnFamilyManipulation() ||
          writer->cfd->GetID() != column_family_data->GetID()) {
        // no group commits for column family add or drop
        // also, group commits across column families are not supported
        break;
      }
      last_writer = writer;
      LogAndApplyHelper(column_family_data, builder.get(), v, last_writer->edit,
                        mu);
      batch_edits.push_back(last_writer->edit);
    }
    builder->SaveTo(v);
  }

  // Initialize new descriptor log file if necessary by creating
  // a temporary file that contains a snapshot of the current version.
  uint64_t new_manifest_file_size = 0;
  Status s;

  assert(pending_manifest_file_number_ == 0);
  if (!descriptor_log_ ||
      manifest_file_size_ > options_->max_manifest_file_size) {
    pending_manifest_file_number_ = NewFileNumber();
    batch_edits.back()->SetNextFile(next_file_number_);
    new_descriptor_log = true;
  } else {
    pending_manifest_file_number_ = manifest_file_number_;
  }

  if (new_descriptor_log) {
    // if we're writing out new snapshot make sure to persist max column family
    if (column_family_set_->GetMaxColumnFamily() > 0) {
      edit->SetMaxColumnFamily(column_family_set_->GetMaxColumnFamily());
    }
  }

  // Unlock during expensive operations. New writes cannot get here
  // because &w is ensuring that all new writes get queued.
  {
    std::vector<uint64_t> size_being_compacted;
    if (!edit->IsColumnFamilyManipulation()) {
      size_being_compacted.resize(v->NumberLevels() - 1);
      // calculate the amount of data being compacted at every level
      column_family_data->compaction_picker()->SizeBeingCompacted(
          size_being_compacted);
    }

    mu->Unlock();

    if (!edit->IsColumnFamilyManipulation() && options_->max_open_files == -1) {
      // unlimited table cache. Pre-load table handle now.
      // Need to do it out of the mutex.
      builder->LoadTableHandlers();
    }

    // This is fine because everything inside of this block is serialized --
    // only one thread can be here at the same time
    if (new_descriptor_log) {
      unique_ptr<WritableFile> descriptor_file;
      s = env_->NewWritableFile(
          DescriptorFileName(dbname_, pending_manifest_file_number_),
          &descriptor_file, env_->OptimizeForManifestWrite(storage_options_));
      if (s.ok()) {
        descriptor_file->SetPreallocationBlockSize(
            options_->manifest_preallocation_size);
        descriptor_log_.reset(new log::Writer(std::move(descriptor_file)));
        s = WriteSnapshot(descriptor_log_.get());
      }
    }

    if (!edit->IsColumnFamilyManipulation()) {
      // The calls to ComputeCompactionScore and UpdateFilesBySize are cpu-heavy
      // and is best called outside the mutex.
      v->ComputeCompactionScore(size_being_compacted);
      v->UpdateFilesBySize();
    }

    // Write new record to MANIFEST log
    if (s.ok()) {
      for (auto& e : batch_edits) {
        std::string record;
        e->EncodeTo(&record);
        s = descriptor_log_->AddRecord(record);
        if (!s.ok()) {
          break;
        }
      }
      if (s.ok()) {
        if (options_->use_fsync) {
          StopWatch sw(env_, options_->statistics.get(),
                       MANIFEST_FILE_SYNC_MICROS);
          s = descriptor_log_->file()->Fsync();
        } else {
          StopWatch sw(env_, options_->statistics.get(),
                       MANIFEST_FILE_SYNC_MICROS);
          s = descriptor_log_->file()->Sync();
        }
      }
      if (!s.ok()) {
        Log(options_->info_log, "MANIFEST write: %s\n", s.ToString().c_str());
        bool all_records_in = true;
        for (auto& e : batch_edits) {
          std::string record;
          e->EncodeTo(&record);
          if (!ManifestContains(pending_manifest_file_number_, record)) {
            all_records_in = false;
            break;
          }
        }
        if (all_records_in) {
          Log(options_->info_log,
              "MANIFEST contains log record despite error; advancing to new "
              "version to prevent mismatch between in-memory and logged state"
              " If paranoid is set, then the db is now in readonly mode.");
          s = Status::OK();
        }
      }
    }

    // If we just created a new descriptor file, install it by writing a
    // new CURRENT file that points to it.
    if (s.ok() && new_descriptor_log) {
      s = SetCurrentFile(env_, dbname_, pending_manifest_file_number_);
      if (s.ok() && pending_manifest_file_number_ > manifest_file_number_) {
        // delete old manifest file
        Log(options_->info_log,
            "Deleting manifest %" PRIu64 " current manifest %" PRIu64 "\n",
            manifest_file_number_, pending_manifest_file_number_);
        // we don't care about an error here, PurgeObsoleteFiles will take care
        // of it later
        env_->DeleteFile(DescriptorFileName(dbname_, manifest_file_number_));
      }
      if (!options_->disableDataSync && db_directory != nullptr) {
        db_directory->Fsync();
      }
    }

    if (s.ok()) {
      // find offset in manifest file where this version is stored.
      new_manifest_file_size = descriptor_log_->file()->GetFileSize();
    }

    LogFlush(options_->info_log);
    mu->Lock();
  }

  // Install the new version
  if (s.ok()) {
    if (edit->is_column_family_add_) {
      // no group commit on column family add
      assert(batch_edits.size() == 1);
      assert(options != nullptr);
      CreateColumnFamily(*options, edit);
    } else if (edit->is_column_family_drop_) {
      assert(batch_edits.size() == 1);
      column_family_data->SetDropped();
      if (column_family_data->Unref()) {
        delete column_family_data;
      }
    } else {
      uint64_t max_log_number_in_batch  = 0;
      for (auto& e : batch_edits) {
        if (e->has_log_number_) {
          max_log_number_in_batch =
              std::max(max_log_number_in_batch, e->log_number_);
        }
      }
      if (max_log_number_in_batch != 0) {
        assert(column_family_data->GetLogNumber() < max_log_number_in_batch);
        column_family_data->SetLogNumber(max_log_number_in_batch);
      }
      AppendVersion(column_family_data, v);
    }

    manifest_file_number_ = pending_manifest_file_number_;
    manifest_file_size_ = new_manifest_file_size;
    prev_log_number_ = edit->prev_log_number_;
  } else {
    Log(options_->info_log, "Error in committing version %lu",
        (unsigned long)v->GetVersionNumber());
    delete v;
    if (new_descriptor_log) {
      descriptor_log_.reset();
      env_->DeleteFile(
          DescriptorFileName(dbname_, pending_manifest_file_number_));
    }
  }
  pending_manifest_file_number_ = 0;

  // wake up all the waiting writers
  while (true) {
    ManifestWriter* ready = manifest_writers_.front();
    manifest_writers_.pop_front();
    if (ready != &w) {
      ready->status = s;
      ready->done = true;
      ready->cv.Signal();
    }
    if (ready == last_writer) break;
  }
  // Notify new head of write queue
  if (!manifest_writers_.empty()) {
    manifest_writers_.front()->cv.Signal();
  }
  return s;
}

void VersionSet::LogAndApplyCFHelper(VersionEdit* edit) {
  assert(edit->IsColumnFamilyManipulation());
  edit->SetNextFile(next_file_number_);
  edit->SetLastSequence(last_sequence_);
  if (edit->is_column_family_drop_) {
    // if we drop column family, we have to make sure to save max column family,
    // so that we don't reuse existing ID
    edit->SetMaxColumnFamily(column_family_set_->GetMaxColumnFamily());
  }
}

void VersionSet::LogAndApplyHelper(ColumnFamilyData* cfd, Builder* builder,
                                   Version* v, VersionEdit* edit,
                                   port::Mutex* mu) {
  mu->AssertHeld();
  assert(!edit->IsColumnFamilyManipulation());

  if (edit->has_log_number_) {
    assert(edit->log_number_ >= cfd->GetLogNumber());
    assert(edit->log_number_ < next_file_number_);
  }

  if (!edit->has_prev_log_number_) {
    edit->SetPrevLogNumber(prev_log_number_);
  }
  edit->SetNextFile(next_file_number_);
  edit->SetLastSequence(last_sequence_);

  builder->Apply(edit);
}

Status VersionSet::Recover(
    const std::vector<ColumnFamilyDescriptor>& column_families) {
  std::unordered_map<std::string, ColumnFamilyOptions> cf_name_to_options;
  for (auto cf : column_families) {
    cf_name_to_options.insert({cf.name, cf.options});
  }
  // keeps track of column families in manifest that were not found in
  // column families parameters. if those column families are not dropped
  // by subsequent manifest records, Recover() will return failure status
  std::set<int> column_families_not_found;

  // Read "CURRENT" file, which contains a pointer to the current manifest file
  std::string manifest_filename;
  Status s = ReadFileToString(
      env_, CurrentFileName(dbname_), &manifest_filename
  );
  if (!s.ok()) {
    return s;
  }
  if (manifest_filename.empty() ||
      manifest_filename.back() != '\n') {
    return Status::Corruption("CURRENT file does not end with newline");
  }
  // remove the trailing '\n'
  manifest_filename.resize(manifest_filename.size() - 1);
  FileType type;
  bool parse_ok =
      ParseFileName(manifest_filename, &manifest_file_number_, &type);
  if (!parse_ok || type != kDescriptorFile) {
    return Status::Corruption("CURRENT file corrupted");
  }

  Log(options_->info_log, "Recovering from manifest file:%s\n",
      manifest_filename.c_str());

  manifest_filename = dbname_ + "/" + manifest_filename;
  unique_ptr<SequentialFile> manifest_file;
  s = env_->NewSequentialFile(manifest_filename, &manifest_file,
                              storage_options_);
  if (!s.ok()) {
    return s;
  }
  uint64_t manifest_file_size;
  s = env_->GetFileSize(manifest_filename, &manifest_file_size);
  if (!s.ok()) {
    return s;
  }

  bool have_log_number = false;
  bool have_prev_log_number = false;
  bool have_next_file = false;
  bool have_last_sequence = false;
  uint64_t next_file = 0;
  uint64_t last_sequence = 0;
  uint64_t log_number = 0;
  uint64_t prev_log_number = 0;
  uint32_t max_column_family = 0;
  std::unordered_map<uint32_t, Builder*> builders;

  // add default column family
  auto default_cf_iter = cf_name_to_options.find(default_column_family_name);
  if (default_cf_iter == cf_name_to_options.end()) {
    return Status::InvalidArgument("Default column family not specified");
  }
  VersionEdit default_cf_edit;
  default_cf_edit.AddColumnFamily(default_column_family_name);
  default_cf_edit.SetColumnFamily(0);
  ColumnFamilyData* default_cfd =
      CreateColumnFamily(default_cf_iter->second, &default_cf_edit);
  builders.insert({0, new Builder(default_cfd)});

  {
    VersionSet::LogReporter reporter;
    reporter.status = &s;
    log::Reader reader(std::move(manifest_file), &reporter, true /*checksum*/,
                       0 /*initial_offset*/);
    Slice record;
    std::string scratch;
    while (reader.ReadRecord(&record, &scratch) && s.ok()) {
      VersionEdit edit;
      s = edit.DecodeFrom(record);
      if (!s.ok()) {
        break;
      }

      // Not found means that user didn't supply that column
      // family option AND we encountered column family add
      // record. Once we encounter column family drop record,
      // we will delete the column family from
      // column_families_not_found.
      bool cf_in_not_found =
          column_families_not_found.find(edit.column_family_) !=
          column_families_not_found.end();
      // in builders means that user supplied that column family
      // option AND that we encountered column family add record
      bool cf_in_builders =
          builders.find(edit.column_family_) != builders.end();

      // they can't both be true
      assert(!(cf_in_not_found && cf_in_builders));

      ColumnFamilyData* cfd = nullptr;

      if (edit.is_column_family_add_) {
        if (cf_in_builders || cf_in_not_found) {
          s = Status::Corruption(
              "Manifest adding the same column family twice");
          break;
        }
        auto cf_options = cf_name_to_options.find(edit.column_family_name_);
        if (cf_options == cf_name_to_options.end()) {
          column_families_not_found.insert(edit.column_family_);
        } else {
          cfd = CreateColumnFamily(cf_options->second, &edit);
          builders.insert({edit.column_family_, new Builder(cfd)});
        }
      } else if (edit.is_column_family_drop_) {
        if (cf_in_builders) {
          auto builder = builders.find(edit.column_family_);
          assert(builder != builders.end());
          delete builder->second;
          builders.erase(builder);
          cfd = column_family_set_->GetColumnFamily(edit.column_family_);
          if (cfd->Unref()) {
            delete cfd;
            cfd = nullptr;
          } else {
            // who else can have reference to cfd!?
            assert(false);
          }
        } else if (cf_in_not_found) {
          column_families_not_found.erase(edit.column_family_);
        } else {
          s = Status::Corruption(
              "Manifest - dropping non-existing column family");
          break;
        }
      } else if (!cf_in_not_found) {
        if (!cf_in_builders) {
          s = Status::Corruption(
              "Manifest record referencing unknown column family");
          break;
        }

        cfd = column_family_set_->GetColumnFamily(edit.column_family_);
        // this should never happen since cf_in_builders is true
        assert(cfd != nullptr);
        if (edit.max_level_ >= cfd->current()->NumberLevels()) {
          s = Status::InvalidArgument(
              "db has more levels than options.num_levels");
          break;
        }

        // if it is not column family add or column family drop,
        // then it's a file add/delete, which should be forwarded
        // to builder
        auto builder = builders.find(edit.column_family_);
        assert(builder != builders.end());
        builder->second->Apply(&edit);
      }

      if (cfd != nullptr) {
        if (edit.has_log_number_) {
          if (cfd->GetLogNumber() > edit.log_number_) {
            Log(options_->info_log,
                "MANIFEST corruption detected, but ignored - Log numbers in "
                "records NOT monotonically increasing");
          } else {
            cfd->SetLogNumber(edit.log_number_);
            have_log_number = true;
          }
        }
        if (edit.has_comparator_ &&
            edit.comparator_ != cfd->user_comparator()->Name()) {
          s = Status::InvalidArgument(
              cfd->user_comparator()->Name(),
              "does not match existing comparator " + edit.comparator_);
          break;
        }
      }

      if (edit.has_prev_log_number_) {
        prev_log_number = edit.prev_log_number_;
        have_prev_log_number = true;
      }

      if (edit.has_next_file_number_) {
        next_file = edit.next_file_number_;
        have_next_file = true;
      }

      if (edit.has_max_column_family_) {
        max_column_family = edit.max_column_family_;
      }

      if (edit.has_last_sequence_) {
        last_sequence = edit.last_sequence_;
        have_last_sequence = true;
      }
    }
  }

  if (s.ok()) {
    if (!have_next_file) {
      s = Status::Corruption("no meta-nextfile entry in descriptor");
    } else if (!have_log_number) {
      s = Status::Corruption("no meta-lognumber entry in descriptor");
    } else if (!have_last_sequence) {
      s = Status::Corruption("no last-sequence-number entry in descriptor");
    }

    if (!have_prev_log_number) {
      prev_log_number = 0;
    }

    column_family_set_->UpdateMaxColumnFamily(max_column_family);

    MarkFileNumberUsed(prev_log_number);
    MarkFileNumberUsed(log_number);
  }

  // there were some column families in the MANIFEST that weren't specified
  // in the argument
  if (column_families_not_found.size() > 0) {
    s = Status::InvalidArgument(
        "Found unexpected column families. You have to specify all column "
        "families when opening the DB");
  }

  if (s.ok()) {
    for (auto cfd : *column_family_set_) {
      auto builders_iter = builders.find(cfd->GetID());
      assert(builders_iter != builders.end());
      auto builder = builders_iter->second;

      if (options_->max_open_files == -1) {
      // unlimited table cache. Pre-load table handle now.
      // Need to do it out of the mutex.
        builder->LoadTableHandlers();
      }

      Version* v = new Version(cfd, this, current_version_number_++);
      builder->SaveTo(v);

      // Install recovered version
      std::vector<uint64_t> size_being_compacted(v->NumberLevels() - 1);
      cfd->compaction_picker()->SizeBeingCompacted(size_being_compacted);
      v->ComputeCompactionScore(size_being_compacted);
      v->UpdateFilesBySize();
      AppendVersion(cfd, v);
    }

    manifest_file_size_ = manifest_file_size;
    next_file_number_ = next_file + 1;
    last_sequence_ = last_sequence;
    prev_log_number_ = prev_log_number;

    Log(options_->info_log, "Recovered from manifest file:%s succeeded,"
        "manifest_file_number is %lu, next_file_number is %lu, "
        "last_sequence is %lu, log_number is %lu,"
        "prev_log_number is %lu,"
        "max_column_family is %u\n",
        manifest_filename.c_str(),
        (unsigned long)manifest_file_number_,
        (unsigned long)next_file_number_,
        (unsigned long)last_sequence_,
        (unsigned long)log_number,
        (unsigned long)prev_log_number_,
        column_family_set_->GetMaxColumnFamily());

    for (auto cfd : *column_family_set_) {
      Log(options_->info_log,
          "Column family \"%s\", log number is %" PRIu64 "\n",
          cfd->GetName().c_str(), cfd->GetLogNumber());
    }
  }

  for (auto builder : builders) {
    delete builder.second;
  }

  return s;
}

Status VersionSet::ListColumnFamilies(std::vector<std::string>* column_families,
                                      const std::string& dbname, Env* env) {
  // these are just for performance reasons, not correcntes,
  // so we're fine using the defaults
  EnvOptions soptions;
  // Read "CURRENT" file, which contains a pointer to the current manifest file
  std::string current;
  Status s = ReadFileToString(env, CurrentFileName(dbname), &current);
  if (!s.ok()) {
    return s;
  }
  if (current.empty() || current[current.size()-1] != '\n') {
    return Status::Corruption("CURRENT file does not end with newline");
  }
  current.resize(current.size() - 1);

  std::string dscname = dbname + "/" + current;
  unique_ptr<SequentialFile> file;
  s = env->NewSequentialFile(dscname, &file, soptions);
  if (!s.ok()) {
    return s;
  }

  std::map<uint32_t, std::string> column_family_names;
  // default column family is always implicitly there
  column_family_names.insert({0, default_column_family_name});
  VersionSet::LogReporter reporter;
  reporter.status = &s;
  log::Reader reader(std::move(file), &reporter, true /*checksum*/,
                     0 /*initial_offset*/);
  Slice record;
  std::string scratch;
  while (reader.ReadRecord(&record, &scratch) && s.ok()) {
    VersionEdit edit;
    s = edit.DecodeFrom(record);
    if (!s.ok()) {
      break;
    }
    if (edit.is_column_family_add_) {
      if (column_family_names.find(edit.column_family_) !=
          column_family_names.end()) {
        s = Status::Corruption("Manifest adding the same column family twice");
        break;
      }
      column_family_names.insert(
          {edit.column_family_, edit.column_family_name_});
    } else if (edit.is_column_family_drop_) {
      if (column_family_names.find(edit.column_family_) ==
          column_family_names.end()) {
        s = Status::Corruption(
            "Manifest - dropping non-existing column family");
        break;
      }
      column_family_names.erase(edit.column_family_);
    }
  }

  column_families->clear();
  if (s.ok()) {
    for (const auto& iter : column_family_names) {
      column_families->push_back(iter.second);
    }
  }

  return s;
}

Status VersionSet::ReduceNumberOfLevels(const std::string& dbname,
                                        const Options* options,
                                        const EnvOptions& storage_options,
                                        int new_levels) {
  if (new_levels <= 1) {
    return Status::InvalidArgument(
        "Number of levels needs to be bigger than 1");
  }

  ColumnFamilyOptions cf_options(*options);
  std::shared_ptr<Cache> tc(NewLRUCache(
      options->max_open_files - 10, options->table_cache_numshardbits,
      options->table_cache_remove_scan_count_limit));
  VersionSet versions(dbname, options, storage_options, tc.get());
  Status status;

  std::vector<ColumnFamilyDescriptor> dummy;
  ColumnFamilyDescriptor dummy_descriptor(default_column_family_name,
                                          ColumnFamilyOptions(*options));
  dummy.push_back(dummy_descriptor);
  status = versions.Recover(dummy);
  if (!status.ok()) {
    return status;
  }

  Version* current_version =
      versions.GetColumnFamilySet()->GetDefault()->current();
  int current_levels = current_version->NumberLevels();

  if (current_levels <= new_levels) {
    return Status::OK();
  }

  // Make sure there are file only on one level from
  // (new_levels-1) to (current_levels-1)
  int first_nonempty_level = -1;
  int first_nonempty_level_filenum = 0;
  for (int i = new_levels - 1; i < current_levels; i++) {
    int file_num = current_version->NumLevelFiles(i);
    if (file_num != 0) {
      if (first_nonempty_level < 0) {
        first_nonempty_level = i;
        first_nonempty_level_filenum = file_num;
      } else {
        char msg[255];
        snprintf(msg, sizeof(msg),
                 "Found at least two levels containing files: "
                 "[%d:%d],[%d:%d].\n",
                 first_nonempty_level, first_nonempty_level_filenum, i,
                 file_num);
        return Status::InvalidArgument(msg);
      }
    }
  }

  std::vector<FileMetaData*>* old_files_list = current_version->files_;
  // we need to allocate an array with the old number of levels size to
  // avoid SIGSEGV in WriteSnapshot()
  // however, all levels bigger or equal to new_levels will be empty
  std::vector<FileMetaData*>* new_files_list =
      new std::vector<FileMetaData*>[current_levels];
  for (int i = 0; i < new_levels - 1; i++) {
    new_files_list[i] = old_files_list[i];
  }

  if (first_nonempty_level > 0) {
    new_files_list[new_levels - 1] = old_files_list[first_nonempty_level];
  }

  delete[] current_version->files_;
  current_version->files_ = new_files_list;
  current_version->num_levels_ = new_levels;

  VersionEdit ve;
  port::Mutex dummy_mutex;
  MutexLock l(&dummy_mutex);
  return versions.LogAndApply(versions.GetColumnFamilySet()->GetDefault(), &ve,
                              &dummy_mutex, nullptr, true);
}

Status VersionSet::DumpManifest(Options& options, std::string& dscname,
                                bool verbose, bool hex) {
  // Open the specified manifest file.
  unique_ptr<SequentialFile> file;
  Status s = options.env->NewSequentialFile(dscname, &file, storage_options_);
  if (!s.ok()) {
    return s;
  }

  bool have_prev_log_number = false;
  bool have_next_file = false;
  bool have_last_sequence = false;
  uint64_t next_file = 0;
  uint64_t last_sequence = 0;
  uint64_t prev_log_number = 0;
  int count = 0;
  std::unordered_map<uint32_t, std::string> comparators;
  std::unordered_map<uint32_t, Builder*> builders;

  // add default column family
  VersionEdit default_cf_edit;
  default_cf_edit.AddColumnFamily(default_column_family_name);
  default_cf_edit.SetColumnFamily(0);
  ColumnFamilyData* default_cfd =
      CreateColumnFamily(ColumnFamilyOptions(options), &default_cf_edit);
  builders.insert({0, new Builder(default_cfd)});

  {
    VersionSet::LogReporter reporter;
    reporter.status = &s;
    log::Reader reader(std::move(file), &reporter, true/*checksum*/,
                       0/*initial_offset*/);
    Slice record;
    std::string scratch;
    while (reader.ReadRecord(&record, &scratch) && s.ok()) {
      VersionEdit edit;
      s = edit.DecodeFrom(record);
      if (!s.ok()) {
        break;
      }

      // Write out each individual edit
      if (verbose) {
        printf("*************************Edit[%d] = %s\n",
                count, edit.DebugString(hex).c_str());
      }
      count++;

      bool cf_in_builders =
          builders.find(edit.column_family_) != builders.end();

      if (edit.has_comparator_) {
        comparators.insert({edit.column_family_, edit.comparator_});
      }

      ColumnFamilyData* cfd = nullptr;

      if (edit.is_column_family_add_) {
        if (cf_in_builders) {
          s = Status::Corruption(
              "Manifest adding the same column family twice");
          break;
        }
        cfd = CreateColumnFamily(ColumnFamilyOptions(options), &edit);
        builders.insert({edit.column_family_, new Builder(cfd)});
      } else if (edit.is_column_family_drop_) {
        if (!cf_in_builders) {
          s = Status::Corruption(
              "Manifest - dropping non-existing column family");
          break;
        }
        auto builder_iter = builders.find(edit.column_family_);
        delete builder_iter->second;
        builders.erase(builder_iter);
        comparators.erase(edit.column_family_);
        cfd = column_family_set_->GetColumnFamily(edit.column_family_);
        assert(cfd != nullptr);
        cfd->Unref();
        delete cfd;
        cfd = nullptr;
      } else {
        if (!cf_in_builders) {
          s = Status::Corruption(
              "Manifest record referencing unknown column family");
          break;
        }

        cfd = column_family_set_->GetColumnFamily(edit.column_family_);
        // this should never happen since cf_in_builders is true
        assert(cfd != nullptr);

        // if it is not column family add or column family drop,
        // then it's a file add/delete, which should be forwarded
        // to builder
        auto builder = builders.find(edit.column_family_);
        assert(builder != builders.end());
        builder->second->Apply(&edit);
      }

      if (cfd != nullptr && edit.has_log_number_) {
        cfd->SetLogNumber(edit.log_number_);
      }

      if (edit.has_prev_log_number_) {
        prev_log_number = edit.prev_log_number_;
        have_prev_log_number = true;
      }

      if (edit.has_next_file_number_) {
        next_file = edit.next_file_number_;
        have_next_file = true;
      }

      if (edit.has_last_sequence_) {
        last_sequence = edit.last_sequence_;
        have_last_sequence = true;
      }

      if (edit.has_max_column_family_) {
        column_family_set_->UpdateMaxColumnFamily(edit.max_column_family_);
      }
    }
  }
  file.reset();

  if (s.ok()) {
    if (!have_next_file) {
      s = Status::Corruption("no meta-nextfile entry in descriptor");
      printf("no meta-nextfile entry in descriptor");
    } else if (!have_last_sequence) {
      printf("no last-sequence-number entry in descriptor");
      s = Status::Corruption("no last-sequence-number entry in descriptor");
    }

    if (!have_prev_log_number) {
      prev_log_number = 0;
    }
  }

  if (s.ok()) {
    for (auto cfd : *column_family_set_) {
      auto builders_iter = builders.find(cfd->GetID());
      assert(builders_iter != builders.end());
      auto builder = builders_iter->second;

      Version* v = new Version(cfd, this, current_version_number_++);
      builder->SaveTo(v);
      std::vector<uint64_t> size_being_compacted(v->NumberLevels() - 1);
      cfd->compaction_picker()->SizeBeingCompacted(size_being_compacted);
      v->ComputeCompactionScore(size_being_compacted);
      v->UpdateFilesBySize();
      delete builder;

      printf("--------------- Column family \"%s\"  (ID %u) --------------\n",
             cfd->GetName().c_str(), (unsigned int)cfd->GetID());
      printf("log number: %lu\n", (unsigned long)cfd->GetLogNumber());
      auto comparator = comparators.find(cfd->GetID());
      if (comparator != comparators.end()) {
        printf("comparator: %s\n", comparator->second.c_str());
      } else {
        printf("comparator: <NO COMPARATOR>\n");
      }
      printf("%s \n", v->DebugString(hex).c_str());
      delete v;
    }

    next_file_number_ = next_file + 1;
    last_sequence_ = last_sequence;
    prev_log_number_ = prev_log_number;

    printf(
        "next_file_number %lu last_sequence "
        "%lu  prev_log_number %lu max_column_family %u\n",
        (unsigned long)next_file_number_, (unsigned long)last_sequence,
        (unsigned long)prev_log_number,
        column_family_set_->GetMaxColumnFamily());
  }

  return s;
}

void VersionSet::MarkFileNumberUsed(uint64_t number) {
  if (next_file_number_ <= number) {
    next_file_number_ = number + 1;
  }
}

Status VersionSet::WriteSnapshot(log::Writer* log) {
  // TODO: Break up into multiple records to reduce memory usage on recovery?

  // WARNING: This method doesn't hold a mutex!!

  // This is done without DB mutex lock held, but only within single-threaded
  // LogAndApply. Column family manipulations can only happen within LogAndApply
  // (the same single thread), so we're safe to iterate.
  for (auto cfd : *column_family_set_) {
    {
      // Store column family info
      VersionEdit edit;
      if (cfd->GetID() != 0) {
        // default column family is always there,
        // no need to explicitly write it
        edit.AddColumnFamily(cfd->GetName());
        edit.SetColumnFamily(cfd->GetID());
      }
      edit.SetComparatorName(
          cfd->internal_comparator().user_comparator()->Name());
      std::string record;
      edit.EncodeTo(&record);
      Status s = log->AddRecord(record);
      if (!s.ok()) {
        return s;
      }
    }

    {
      // Save files
      VersionEdit edit;
      edit.SetColumnFamily(cfd->GetID());

      for (int level = 0; level < cfd->NumberLevels(); level++) {
        for (const auto& f : cfd->current()->files_[level]) {
          edit.AddFile(level,
                       f->number,
                       f->file_size,
                       f->smallest,
                       f->largest,
                       f->smallest_seqno,
                       f->largest_seqno);
        }
      }
      edit.SetLogNumber(cfd->GetLogNumber());
      std::string record;
      edit.EncodeTo(&record);
      Status s = log->AddRecord(record);
      if (!s.ok()) {
        return s;
      }
    }
  }

  return Status::OK();
}

// Opens the mainfest file and reads all records
// till it finds the record we are looking for.
bool VersionSet::ManifestContains(uint64_t manifest_file_number,
                                  const std::string& record) const {
  std::string fname =
      DescriptorFileName(dbname_, manifest_file_number);
  Log(options_->info_log, "ManifestContains: checking %s\n", fname.c_str());
  unique_ptr<SequentialFile> file;
  Status s = env_->NewSequentialFile(fname, &file, storage_options_);
  if (!s.ok()) {
    Log(options_->info_log, "ManifestContains: %s\n", s.ToString().c_str());
    Log(options_->info_log,
        "ManifestContains: is unable to reopen the manifest file  %s",
        fname.c_str());
    return false;
  }
  log::Reader reader(std::move(file), nullptr, true/*checksum*/, 0);
  Slice r;
  std::string scratch;
  bool result = false;
  while (reader.ReadRecord(&r, &scratch)) {
    if (r == Slice(record)) {
      result = true;
      break;
    }
  }
  Log(options_->info_log, "ManifestContains: result = %d\n", result ? 1 : 0);
  return result;
}


uint64_t VersionSet::ApproximateOffsetOf(Version* v, const InternalKey& ikey) {
  uint64_t result = 0;
  for (int level = 0; level < v->NumberLevels(); level++) {
    const std::vector<FileMetaData*>& files = v->files_[level];
    for (size_t i = 0; i < files.size(); i++) {
      if (v->cfd_->internal_comparator().Compare(files[i]->largest, ikey) <=
          0) {
        // Entire file is before "ikey", so just add the file size
        result += files[i]->file_size;
      } else if (v->cfd_->internal_comparator().Compare(files[i]->smallest,
                                                        ikey) > 0) {
        // Entire file is after "ikey", so ignore
        if (level > 0) {
          // Files other than level 0 are sorted by meta->smallest, so
          // no further files in this level will contain data for
          // "ikey".
          break;
        }
      } else {
        // "ikey" falls in the range for this table.  Add the
        // approximate offset of "ikey" within the table.
        TableReader* table_reader_ptr;
        Iterator* iter = v->cfd_->table_cache()->NewIterator(
            ReadOptions(), storage_options_, v->cfd_->internal_comparator(),
            *(files[i]), &table_reader_ptr);
        if (table_reader_ptr != nullptr) {
          result += table_reader_ptr->ApproximateOffsetOf(ikey.Encode());
        }
        delete iter;
      }
    }
  }
  return result;
}

void VersionSet::AddLiveFiles(std::vector<uint64_t>* live_list) {
  // pre-calculate space requirement
  int64_t total_files = 0;
  for (auto cfd : *column_family_set_) {
    Version* dummy_versions = cfd->dummy_versions();
    for (Version* v = dummy_versions->next_; v != dummy_versions;
         v = v->next_) {
      for (int level = 0; level < v->NumberLevels(); level++) {
        total_files += v->files_[level].size();
      }
    }
  }

  // just one time extension to the right size
  live_list->reserve(live_list->size() + total_files);

  for (auto cfd : *column_family_set_) {
    Version* dummy_versions = cfd->dummy_versions();
    for (Version* v = dummy_versions->next_; v != dummy_versions;
         v = v->next_) {
      for (int level = 0; level < v->NumberLevels(); level++) {
        for (const auto& f : v->files_[level]) {
          live_list->push_back(f->number);
        }
      }
    }
  }
}

Iterator* VersionSet::MakeInputIterator(Compaction* c) {
  ReadOptions options;
  options.verify_checksums =
      c->column_family_data()->options()->verify_checksums_in_compaction;
  options.fill_cache = false;

  // Level-0 files have to be merged together.  For other levels,
  // we will make a concatenating iterator per level.
  // TODO(opt): use concatenating iterator for level-0 if there is no overlap
  const int space = (c->level() == 0 ? c->inputs(0)->size() + 1 : 2);
  Iterator** list = new Iterator*[space];
  int num = 0;
  for (int which = 0; which < 2; which++) {
    if (!c->inputs(which)->empty()) {
      if (c->level() + which == 0) {
        for (const auto& file : *c->inputs(which)) {
          list[num++] = c->column_family_data()->table_cache()->NewIterator(
              options, storage_options_compactions_,
              c->column_family_data()->internal_comparator(), *file, nullptr,
              true /* for compaction */);
        }
      } else {
        // Create concatenating iterator for the files from this level
        list[num++] = NewTwoLevelIterator(
            new Version::LevelFileNumIterator(
                c->column_family_data()->internal_comparator(),
                c->inputs(which)),
            &GetFileIterator, c->column_family_data()->table_cache(), options,
            storage_options_, c->column_family_data()->internal_comparator(),
            true /* for compaction */);
      }
    }
  }
  assert(num <= space);
  Iterator* result = NewMergingIterator(
      env_, &c->column_family_data()->internal_comparator(), list, num);
  delete[] list;
  return result;
}

// verify that the files listed in this compaction are present
// in the current version
bool VersionSet::VerifyCompactionFileConsistency(Compaction* c) {
#ifndef NDEBUG
  Version* version = c->column_family_data()->current();
  if (c->input_version() != version) {
    Log(options_->info_log, "VerifyCompactionFileConsistency version mismatch");
  }

  // verify files in level
  int level = c->level();
  for (int i = 0; i < c->num_input_files(0); i++) {
    uint64_t number = c->input(0,i)->number;

    // look for this file in the current version
    bool found = false;
    for (unsigned int j = 0; j < version->files_[level].size(); j++) {
      FileMetaData* f = version->files_[level][j];
      if (f->number == number) {
        found = true;
        break;
      }
    }
    if (!found) {
      return false; // input files non existant in current version
    }
  }
  // verify level+1 files
  level++;
  for (int i = 0; i < c->num_input_files(1); i++) {
    uint64_t number = c->input(1,i)->number;

    // look for this file in the current version
    bool found = false;
    for (unsigned int j = 0; j < version->files_[level].size(); j++) {
      FileMetaData* f = version->files_[level][j];
      if (f->number == number) {
        found = true;
        break;
      }
    }
    if (!found) {
      return false; // input files non existant in current version
    }
  }
#endif
  return true;     // everything good
}

Status VersionSet::GetMetadataForFile(uint64_t number, int* filelevel,
                                      FileMetaData** meta,
                                      ColumnFamilyData** cfd) {
  for (auto cfd_iter : *column_family_set_) {
    Version* version = cfd_iter->current();
    for (int level = 0; level < version->NumberLevels(); level++) {
      for (const auto& file : version->files_[level]) {
        if (file->number == number) {
          *meta = file;
          *filelevel = level;
          *cfd = cfd_iter;
          return Status::OK();
        }
      }
    }
  }
  return Status::NotFound("File not present in any level");
}

void VersionSet::GetLiveFilesMetaData(std::vector<LiveFileMetaData>* metadata) {
  for (auto cfd : *column_family_set_) {
    for (int level = 0; level < cfd->NumberLevels(); level++) {
      for (const auto& file : cfd->current()->files_[level]) {
        LiveFileMetaData filemetadata;
        filemetadata.name = TableFileName("", file->number);
        filemetadata.level = level;
        filemetadata.size = file->file_size;
        filemetadata.smallestkey = file->smallest.user_key().ToString();
        filemetadata.largestkey = file->largest.user_key().ToString();
        filemetadata.smallest_seqno = file->smallest_seqno;
        filemetadata.largest_seqno = file->largest_seqno;
        metadata->push_back(filemetadata);
      }
    }
  }
}

void VersionSet::GetObsoleteFiles(std::vector<FileMetaData*>* files) {
  files->insert(files->end(), obsolete_files_.begin(), obsolete_files_.end());
  obsolete_files_.clear();
}

ColumnFamilyData* VersionSet::CreateColumnFamily(
    const ColumnFamilyOptions& options, VersionEdit* edit) {
  assert(edit->is_column_family_add_);

  Version* dummy_versions = new Version(nullptr, this);
  auto new_cfd = column_family_set_->CreateColumnFamily(
      edit->column_family_name_, edit->column_family_, dummy_versions, options);

  Version* v = new Version(new_cfd, this, current_version_number_++);

  AppendVersion(new_cfd, v);
  new_cfd->CreateNewMemtable();
  new_cfd->SetLogNumber(edit->log_number_);
  return new_cfd;
}

}  // namespace rocksdb<|MERGE_RESOLUTION|>--- conflicted
+++ resolved
@@ -253,22 +253,13 @@
     // key() will always be the biggest value for this SST?
     may_match = true;
   } else {
-<<<<<<< HEAD
-    const FileMetaData* meta_file =
-        reinterpret_cast<const FileMetaData*>(level_iter->value().data());
-
-    may_match = cfd_->table_cache()->PrefixMayMatch(
-        options, cfd_->internal_comparator(), *meta_file, internal_prefix,
-        nullptr);
-=======
     const EncodedFileMetaData* encoded_meta =
         reinterpret_cast<const EncodedFileMetaData*>(
             level_iter->value().data());
     FileMetaData meta(encoded_meta->number, encoded_meta->file_size);
     meta.table_reader_handle = encoded_meta->table_reader_handle;
-    may_match = vset_->table_cache_->PrefixMayMatch(options, vset_->icmp_, meta,
-                                                    internal_prefix, nullptr);
->>>>>>> 7efdd9ef
+    may_match = cfd_->table_cache()->PrefixMayMatch(
+        options, cfd_->internal_comparator(), meta, internal_prefix, nullptr);
   }
   return may_match;
 }
